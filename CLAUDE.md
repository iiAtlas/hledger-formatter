--- conflicted
+++ resolved
@@ -37,12 +37,8 @@
    - Manual format command: `hledger-formatter.formatDocument`
    - Comment toggle command: `hledger-formatter.toggleComment` (Cmd+/)
    - Sort entries command: `hledger-formatter.sortEntries` (Shift+Cmd+S)
-<<<<<<< HEAD
+   - New file command: `hledger-formatter.newFile` (Cmd+N when in .journal file)
    - Format-on-save handler for hledger files (includes optional sort-on-save)
-=======
-   - New file command: `hledger-formatter.newFile` (Cmd+N when in .journal file)
-   - Format-on-save handler for hledger files
->>>>>>> d66d09b2
    - Document formatting provider (integrates with VS Code's Format Document)
    - Range formatting provider
 
