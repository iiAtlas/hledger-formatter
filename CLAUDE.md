# CLAUDE.md

This file provides guidance to Claude Code (claude.ai/code) when working with code in this repository.

## Project Overview

This is a VS Code extension called "hledger-formatter" that formats hledger journal files by aligning account names and amounts. It supports `.journal`, `.hledger`, and `.ledger` file extensions and provides comprehensive syntax highlighting.

## Development Commands

### Build and Development
- `npm run compile` - Compile TypeScript to JavaScript
- `npm run watch` - Watch mode for development
- `npm run vscode:prepublish` - Prepare for publishing (runs compile)

### Testing
- `npm run test` - Run all tests (compiles, lints, copies test files, then runs tests)
- `npm run pretest` - Prepare for testing (compile + lint + copy test files)
- `npm run copy-test-files` - Copy test journal files to output directory

### Code Quality
- `npm run lint` - Run ESLint on the source code

## Architecture

### Core Components

1. **Main Extension (`src/extension.ts`)**:
   - `activate()` - Extension activation, registers commands and providers
   - `formatHledgerJournal()` - Main formatting function (exported for testing)
   - `formatTransaction()` - Formats individual transactions
   - `formatTransactionHeader()` - Normalizes transaction header spacing
   - `toggleCommentLines()` - Toggle comments on selected lines (exported for testing)
   - `sortHledgerJournal()` - Sorts journal entries by date (exported for testing)

2. **Command Registration**:
   - Manual format command: `hledger-formatter.formatDocument`
   - Comment toggle command: `hledger-formatter.toggleComment` (Cmd+/)
   - Sort entries command: `hledger-formatter.sortEntries` (Shift+Cmd+S)
   - Format-on-save handler for hledger files
   - Document formatting provider (integrates with VS Code's Format Document)
   - Range formatting provider

3. **Syntax Highlighting** (`syntaxes/hledger.tmLanguage.json`):
   - TextMate grammar for comprehensive syntax highlighting
   - Hierarchical account coloring (up to 5 levels)
   - Transaction status differentiation (reconciled/pending/unreconciled)
   - Project tag support (`project: name` or `project:name`)
   - Comment highlighting (including indented and inline comments)
   - Amount and date highlighting

### Formatting Logic

The formatter aligns all amounts to a fixed column position (42 characters from left):
- Uses exactly 2 spaces for posting line indentation
- Handles negative amounts by converting `$-X.XX` to `-$X.XX` format
- Preserves comments and transaction structure
- Normalizes transaction header spacing

### Comment Toggle Logic

The comment toggle feature (Cmd+/) uses smart block behavior and preserves indentation:

**Smart Block Behavior:**
- Analyzes entire selection to determine if ANY lines are uncommented
- If any uncommented lines exist → comments ALL lines in selection
- If all lines are commented → uncomments ALL lines in selection
- Eliminates alternating comment patterns in mixed selections

**Indentation Preservation:**
- Adds `; ` after existing indentation rather than at line start
- Transaction headers: `2025-03-01 Transaction` → `; 2025-03-01 Transaction`
- Posting lines: `  Assets:Cash  $100.00` → `  ; Assets:Cash  $100.00`
- Maintains visual hierarchy when commenting/uncommenting

**Example:**
```
Mixed state:
; 2025-07-31 * Transaction
  assets:checking $100.00    ← uncommented
  ; reconciliation note      ← commented

First toggle (comments all):
; 2025-07-31 * Transaction
  ; assets:checking $100.00   ← now commented
  ; reconciliation note       ← stays commented

Second toggle (uncomments all):
2025-07-31 * Transaction
  assets:checking $100.00     ← now uncommented
  reconciliation note         ← now uncommented
```

<<<<<<< HEAD
### Syntax Highlighting Features

The extension provides rich syntax highlighting with distinct colors for:

**Account Categories**: Each hierarchy level gets a unique color
- Level 1 (assets, expenses): Bold blue
- Level 2 (bank, food): Teal
- Level 3 (checking, groceries): Yellow
- Level 4 (personal, produce): Light blue
- Level 5: Purple

**Transaction Status**: Visual differentiation for transaction states
- Reconciled (`*`): Normal coloring
- Pending (`!`): Orange italic
- Unreconciled (no marker): Red italic - helps identify transactions needing reconciliation

**Project Tags**: Support for project tracking
- Format: `project: name` or `project:name`
- Can appear on separate lines or inline within descriptions
- Project keyword: Purple bold
- Project name: Bright blue bold italic

**Other Elements**:
- Comments: Green italic (supports indented and inline)
- Dates: Highlighted in YYYY-MM-DD or YYYY/MM/DD format
- Amounts: Numeric values with proper currency formatting
=======
### Sort Entries Logic

The sort entries feature (Shift+Cmd+S) sorts journal transactions by date:

**Key Features:**
- Sorts all transactions chronologically by date
- Preserves transaction integrity (keeps posting lines with their headers)
- Maintains leading comments and empty lines before first transaction
- Preserves spacing between transactions
- Handles various date formats (YYYY-MM-DD, YYYY/MM/DD)

**Example:**
```
Before:
2025-03-08 Transaction 2
  Assets:Cash  $200.00
  
2025-03-04 Transaction 1
  Assets:Cash  $100.00

After:
2025-03-04 Transaction 1
  Assets:Cash  $100.00
  
2025-03-08 Transaction 2
  Assets:Cash  $200.00
```
>>>>>>> def0dcd6

### Test Structure

Tests are in `src/test/` with input/output journal pairs:

**Formatting Tests:**
- `test_1_in.journal` / `test_1_out.journal` - Basic formatting
- `sample_in.journal` / `sample_out.journal` - Negative amounts handling
- `inconsistent_indents_in.journal` / `inconsistent_indents_out.journal` - Indentation correction
- `negative_amounts_in.journal` / `negative_amounts_out.journal` - Negative amount alignment

**Comment Toggle Tests:**
- `comment_simple_in.journal` / `comment_simple_out.journal` - Basic comment toggling
- `comment_mixed_in.journal` / `comment_mixed_out.journal` - Mixed commented/uncommented lines with smart block behavior
- `comment_indented_in.journal` / `comment_indented_out.journal` - Complex indentation scenarios
- Unit tests for smart block behavior with mixed comment states

<<<<<<< HEAD
**Syntax Highlighting Tests:**
- `test-syntax.journal` - Comprehensive syntax highlighting examples including all supported features
=======
**Sort Tests:**
- `sort_in.journal` / `sort_out.journal` - Sorting transactions by date
- Unit tests for transaction integrity and comment preservation
>>>>>>> def0dcd6

Test verification includes:
- Exact output matching
- Decimal point alignment within transactions
- Consistent 2-space indentation
- Proper negative amount format (-$X.XX)
- Smart block comment toggle behavior with preserved indentation
- Mixed comment state handling (comment all → uncomment all cycle)
- Syntax highlighting for all supported elements

## Configuration

The extension provides one setting:
- `hledger-formatter.formatOnSave` (boolean, default: true) - Auto-format on file save

## Key Implementation Details

- Fixed amount column alignment at position 42
- Negative amount format standardization
- Transaction boundary detection using date regex: `/^\d{4}[/-]\d{2}[/-]\d{2}/`
- Supports transaction status markers (`*`, `!`)
- Preserves comments within transactions
- Comprehensive TextMate grammar for syntax highlighting
- Theme contribution with optimized colors for hledger files<|MERGE_RESOLUTION|>--- conflicted
+++ resolved
@@ -91,34 +91,6 @@
   reconciliation note         ← now uncommented
 ```
 
-<<<<<<< HEAD
-### Syntax Highlighting Features
-
-The extension provides rich syntax highlighting with distinct colors for:
-
-**Account Categories**: Each hierarchy level gets a unique color
-- Level 1 (assets, expenses): Bold blue
-- Level 2 (bank, food): Teal
-- Level 3 (checking, groceries): Yellow
-- Level 4 (personal, produce): Light blue
-- Level 5: Purple
-
-**Transaction Status**: Visual differentiation for transaction states
-- Reconciled (`*`): Normal coloring
-- Pending (`!`): Orange italic
-- Unreconciled (no marker): Red italic - helps identify transactions needing reconciliation
-
-**Project Tags**: Support for project tracking
-- Format: `project: name` or `project:name`
-- Can appear on separate lines or inline within descriptions
-- Project keyword: Purple bold
-- Project name: Bright blue bold italic
-
-**Other Elements**:
-- Comments: Green italic (supports indented and inline)
-- Dates: Highlighted in YYYY-MM-DD or YYYY/MM/DD format
-- Amounts: Numeric values with proper currency formatting
-=======
 ### Sort Entries Logic
 
 The sort entries feature (Shift+Cmd+S) sorts journal transactions by date:
@@ -146,7 +118,33 @@
 2025-03-08 Transaction 2
   Assets:Cash  $200.00
 ```
->>>>>>> def0dcd6
+
+### Syntax Highlighting Features
+
+The extension provides rich syntax highlighting with distinct colors for:
+
+**Account Categories**: Each hierarchy level gets a unique color
+- Level 1 (assets, expenses): Bold blue
+- Level 2 (bank, food): Teal
+- Level 3 (checking, groceries): Yellow
+- Level 4 (personal, produce): Light blue
+- Level 5: Purple
+
+**Transaction Status**: Visual differentiation for transaction states
+- Reconciled (`*`): Normal coloring
+- Pending (`!`): Orange italic
+- Unreconciled (no marker): Red italic - helps identify transactions needing reconciliation
+
+**Project Tags**: Support for project tracking
+- Format: `project: name` or `project:name`
+- Can appear on separate lines or inline within descriptions
+- Project keyword: Purple bold
+- Project name: Bright blue bold italic
+
+**Other Elements**:
+- Comments: Green italic (supports indented and inline)
+- Dates: Highlighted in YYYY-MM-DD or YYYY/MM/DD format
+- Amounts: Numeric values with proper currency formatting
 
 ### Test Structure
 
@@ -164,14 +162,12 @@
 - `comment_indented_in.journal` / `comment_indented_out.journal` - Complex indentation scenarios
 - Unit tests for smart block behavior with mixed comment states
 
-<<<<<<< HEAD
-**Syntax Highlighting Tests:**
-- `test-syntax.journal` - Comprehensive syntax highlighting examples including all supported features
-=======
 **Sort Tests:**
 - `sort_in.journal` / `sort_out.journal` - Sorting transactions by date
 - Unit tests for transaction integrity and comment preservation
->>>>>>> def0dcd6
+
+**Syntax Highlighting Tests:**
+- `test-syntax.journal` - Comprehensive syntax highlighting examples including all supported features
 
 Test verification includes:
 - Exact output matching
@@ -181,6 +177,7 @@
 - Smart block comment toggle behavior with preserved indentation
 - Mixed comment state handling (comment all → uncomment all cycle)
 - Syntax highlighting for all supported elements
+- Correct chronological sorting of transactions
 
 ## Configuration
 
@@ -195,4 +192,5 @@
 - Supports transaction status markers (`*`, `!`)
 - Preserves comments within transactions
 - Comprehensive TextMate grammar for syntax highlighting
-- Theme contribution with optimized colors for hledger files+- Theme contribution with optimized colors for hledger files
+- Transaction sorting with preservation of structure and comments